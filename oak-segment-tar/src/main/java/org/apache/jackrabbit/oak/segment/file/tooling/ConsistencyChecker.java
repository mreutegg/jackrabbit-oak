--- conflicted
+++ resolved
@@ -59,12 +59,8 @@
 import org.apache.jackrabbit.oak.segment.file.JournalEntry;
 import org.apache.jackrabbit.oak.segment.file.JournalReader;
 import org.apache.jackrabbit.oak.segment.file.ReadOnlyFileStore;
-<<<<<<< HEAD
 import org.apache.jackrabbit.oak.segment.spi.monitor.IOMonitorAdapter;
 import org.apache.jackrabbit.oak.segment.file.tar.LocalJournalFile;
-=======
-import org.apache.jackrabbit.oak.segment.file.tar.IOMonitorAdapter;
->>>>>>> 514485fc
 import org.apache.jackrabbit.oak.spi.state.ChildNodeEntry;
 import org.apache.jackrabbit.oak.spi.state.NodeState;
 
@@ -190,8 +186,7 @@
                     revisionCount++;
                     checker.store.setRevision(revision);
                     boolean overallValid = true;
-<<<<<<< HEAD
-                    
+
                     SegmentNodeStore sns = SegmentNodeStoreBuilders.builder(checker.store).build();
                     
                     checker.print("\nChecking revision {0}", revision);
@@ -206,23 +201,6 @@
                         }
                     }
                     
-=======
-                    
-                    SegmentNodeStore sns = SegmentNodeStoreBuilders.builder(checker.store).build();
-                    
-                    checker.print("\nChecking revision {0}", revision);
-
-                    if (checkHead) {
-                        boolean mustCheck = headPaths.stream().anyMatch(p -> p.journalEntry == null);
-                        
-                        if (mustCheck) {
-                            checker.print("\nChecking head\n");
-                            NodeState root = sns.getRoot();
-                            overallValid = overallValid && checker.checkPathsAtRoot(headPaths, root, journalEntry, checkBinaries);
-                        }
-                    }
-                    
->>>>>>> 514485fc
                     if (!checkpointsSet.isEmpty()) {
                         Map<String, Boolean> checkpointsToCheck = checkpointPaths.entrySet().stream().collect(Collectors.toMap(
                                 Map.Entry::getKey, e -> e.getValue().stream().anyMatch(p -> p.journalEntry == null)));
