/*
 * Licensed to the Apache Software Foundation (ASF) under one or more
 * contributor license agreements.  See the NOTICE file distributed with
 * this work for additional information regarding copyright ownership.
 * The ASF licenses this file to You under the Apache License, Version 2.0
 * (the "License"); you may not use this file except in compliance with
 * the License.  You may obtain a copy of the License at
 *
 *      http://www.apache.org/licenses/LICENSE-2.0
 *
 * Unless required by applicable law or agreed to in writing, software
 * distributed under the License is distributed on an "AS IS" BASIS,
 * WITHOUT WARRANTIES OR CONDITIONS OF ANY KIND, either express or implied.
 * See the License for the specific language governing permissions and
 * limitations under the License.
 */
package org.apache.jackrabbit.oak.plugins.value.jcr;

import static com.google.common.base.Preconditions.checkNotNull;
<<<<<<< HEAD
import static org.apache.jackrabbit.oak.plugins.value.jcr.ValueImpl.newValue;
=======
>>>>>>> 9db5053c

import java.io.IOException;
import java.io.InputStream;
import java.util.List;

import javax.jcr.Binary;
import javax.jcr.PropertyType;
import javax.jcr.RepositoryException;
import javax.jcr.Value;
import javax.jcr.ValueFactory;

<<<<<<< HEAD
import com.google.common.collect.Lists;
import org.apache.jackrabbit.api.JackrabbitValueFactory;
=======
>>>>>>> 9db5053c
import org.apache.jackrabbit.api.ReferenceBinary;
import org.apache.jackrabbit.api.binary.BinaryUpload;
import org.apache.jackrabbit.oak.api.Blob;
import org.apache.jackrabbit.oak.api.PropertyState;
import org.apache.jackrabbit.oak.api.PropertyValue;
import org.apache.jackrabbit.oak.api.Root;
import org.apache.jackrabbit.oak.api.blob.BlobAccessProvider;
<<<<<<< HEAD
import org.apache.jackrabbit.oak.api.blob.BlobDownloadOptions;
import org.apache.jackrabbit.oak.api.blob.BlobUpload;
import org.apache.jackrabbit.oak.commons.PerfLogger;
import org.apache.jackrabbit.oak.commons.UUIDUtils;
import org.apache.jackrabbit.oak.namepath.JcrNameParser;
import org.apache.jackrabbit.oak.namepath.JcrPathParser;
=======
import org.apache.jackrabbit.oak.commons.PerfLogger;
>>>>>>> 9db5053c
import org.apache.jackrabbit.oak.namepath.NamePathMapper;
import org.apache.jackrabbit.oak.plugins.memory.BinaryPropertyState;
import org.apache.jackrabbit.oak.plugins.memory.PropertyValues;
import org.apache.jackrabbit.oak.plugins.value.ErrorValue;
import org.jetbrains.annotations.NotNull;
import org.jetbrains.annotations.Nullable;
import org.slf4j.LoggerFactory;

/**
 * Implementation of {@link ValueFactory} interface.
 */
<<<<<<< HEAD
public class ValueFactoryImpl implements JackrabbitValueFactory {
=======
public class ValueFactoryImpl extends PartialValueFactory implements ValueFactory {

>>>>>>> 9db5053c
    private static final PerfLogger binOpsLogger = new PerfLogger(
            LoggerFactory.getLogger("org.apache.jackrabbit.oak.jcr.operations.binary.perf"));
    private final Root root;

    @NotNull
    private final BlobAccessProvider blobAccessProvider;

    public ValueFactoryImpl(@NotNull Root root, @NotNull NamePathMapper namePathMapper,
                            @Nullable BlobAccessProvider blobAccessProvider) {
        this.root = checkNotNull(root);
        this.namePathMapper = checkNotNull(namePathMapper);
        this.blobAccessProvider = blobAccessProvider == null
                ? new DefaultBlobAccessProvider()
                : blobAccessProvider;
    }

    /**
     * Creates a new instance of {@code ValueFactory}.
     *
     * @param root the root instance for creating binary values
     * @param namePathMapper The name/path mapping used for converting JCR names/paths to
     * @param blobAccessProvider The blob access provider
     * the internal representation.
     */
<<<<<<< HEAD
    public ValueFactoryImpl(@NotNull Root root, @NotNull NamePathMapper namePathMapper) {
        this(root, namePathMapper, null);
=======
    public ValueFactoryImpl(@NotNull Root root,
                            @NotNull NamePathMapper namePathMapper,
                            @NotNull BlobAccessProvider blobAccessProvider) {
        super(namePathMapper, blobAccessProvider);
        this.root = checkNotNull(root);
>>>>>>> 9db5053c
    }

    /**
     * Creates a new instance of {@code ValueFactory}. The {@link Value}s
     * created by this value factory instance will not be backed by a blob
     * access provider and never return a download URI for a binary value.
     *
     * @param root the root instance for creating binary values
     * @param namePathMapper The name/path mapping used for converting JCR names/paths to
     * the internal representation.
     */
    public ValueFactoryImpl(@NotNull Root root, @NotNull NamePathMapper namePathMapper) {
        this(root, namePathMapper, DEFAULT_BLOB_ACCESS_PROVIDER);
    }

    /**
     * Utility method for creating a {@code Value} based on a
     * {@code PropertyState}. The {@link Value} instance created by this factory
     * method will not be backed with a {@link BlobAccessProvider} and the
     * {@link Binary} retrieved from the {@link Value} does not provide a
     * download URI, even if the underlying blob store supports it.
     *
     * @param property  The property state
     * @param namePathMapper The name/path mapping used for converting JCR
     *          names/paths to the internal representation.
     * @return  New {@code Value} instance
     * @throws IllegalArgumentException if {@code property.isArray()} is {@code true}.
     * @deprecated use {@link PartialValueFactory#createValue(PropertyState)} instead.
     */
    @Deprecated
    public static Value createValue(@NotNull PropertyState property,
                                    @NotNull NamePathMapper namePathMapper) {
        return new PartialValueFactory(namePathMapper).createValue(property);
    }

    /**
     * Utility method for creating a {@code Value} based on a
     * {@code PropertyValue}. The {@link Value} instance created by this factory
     * method will not be backed with a {@link BlobAccessProvider} and the
     * {@link Binary} retrieved from the {@link Value} does not provide a
     * download URI, even if the underlying blob store supports it.
     *
     * Utility method for creating a {@code Value} based on a {@code PropertyValue}.
     * @param property  The property value
     * @param namePathMapper The name/path mapping used for converting JCR names/paths to
     * the internal representation.
     * @return  New {@code Value} instance
     * @throws IllegalArgumentException if {@code property.isArray()} is {@code true}.
     * @deprecated use {@link PartialValueFactory#createValue(PropertyState)} instead.
     */
    @Deprecated
    @NotNull
    public static Value createValue(@NotNull PropertyValue property,
                                    @NotNull NamePathMapper namePathMapper) {
        PropertyState ps = PropertyValues.create(property);
        if (ps == null) {
            throw new IllegalArgumentException("Failed to convert the specified property value to a property state.");
        }
        return new PartialValueFactory(namePathMapper).createValue(ps);
    }

    /**
     * Utility method for creating {@code Value}s based on a
     * {@code PropertyState}. The {@link Value} instances created by this factory
     * method will not be backed with a {@link BlobAccessProvider} and the
     * {@link Binary} retrieved from the {@link Value} does not provide a
     * download URI, even if the underlying blob store supports it.
     *
     * @param property  The property state
     * @param namePathMapper The name/path mapping used for converting JCR names/paths to
     * the internal representation.
     * @return  A list of new {@code Value} instances
     * @deprecated use {@link PartialValueFactory#createValues(PropertyState)} instead.
     */
    @Deprecated
    public static List<Value> createValues(PropertyState property, NamePathMapper namePathMapper) {
        return new PartialValueFactory(namePathMapper).createValues(property);
    }

    //-------------------------------------------------------< ValueFactory >---

    @Override
    public Value createValue(InputStream value) {
        try {
            return createBinaryValue(value);
        } catch (IOException e) {
            return new ErrorValue(e, PropertyType.BINARY);
        } catch (RepositoryException e) {
            return new ErrorValue(e, PropertyType.BINARY);
        }
    }

    @Override
    public Value createValue(Binary value) {
        try {
            if (value instanceof BinaryImpl) {
                // No need to create the value again if we have it already underlying the binary
                return ((BinaryImpl) value).getBinaryValue();
            } else if (value instanceof ReferenceBinary) {
                String reference = ((ReferenceBinary) value).getReference();
                Blob blob = root.getBlob(reference);
                if (blob != null) {
                    return createBinaryValue(blob);
                }
            }
            return createBinaryValue(value.getStream());
        } catch (RepositoryException e) {
            return new ErrorValue(e, PropertyType.BINARY);
        } catch (IOException e) {
            return new ErrorValue(e, PropertyType.BINARY);
        }
    }

    @Override
    public Binary createBinary(InputStream stream) throws RepositoryException {
        try {
            return new BinaryImpl(createBinaryValue(stream));
        } catch (IOException e) {
            throw new RepositoryException(e);
        }
    }

    @Override
    @Nullable
    public BinaryUpload initiateBinaryUpload(long maxSize, int maxParts) {
        BlobUpload upload = blobAccessProvider.initiateBlobUpload(maxSize, maxParts);
        if (null == upload) {
            return null;
        }

        return new BinaryUpload() {
            @Override
            @NotNull
            public Iterable<URI> getUploadURIs() {
                return upload.getUploadURIs();
            }

            @Override
            public long getMinPartSize() {
                return upload.getMinPartSize();
            }

            @Override
            public long getMaxPartSize() {
                return upload.getMaxPartSize();
            }

            @Override
            @NotNull
            public String getUploadToken() { return upload.getUploadToken(); }
        };
    }

    @Override
    @Nullable
    public Binary completeBinaryUpload(@NotNull String uploadToken) throws RepositoryException {
        return createBinary(
                blobAccessProvider.completeBlobUpload(uploadToken));
    }

    private ValueImpl createBinaryValue(InputStream value) throws IOException, RepositoryException {
        long start = binOpsLogger.start();
        Blob blob = root.createBlob(value);
        binOpsLogger.end(start, -1, "Created binary property of size [{}]", blob.length());
        return createBinaryValue(blob);
    }

    private ValueImpl createBinaryValue(Blob blob) throws RepositoryException {
<<<<<<< HEAD
        return null != blob ? new ValueImpl(BinaryPropertyState.binaryProperty("", blob), namePathMapper, blobAccessProvider) : null;
    }

    @Nullable
    public Binary createBinary(Blob blob) throws RepositoryException {
        return null != blob ? createBinaryValue(blob).getBinary() : null;
    }

    @Nullable
    public Blob getBlob(Binary binary) throws RepositoryException {
        if (binary instanceof BinaryImpl) {
            return ((BinaryImpl) binary).getBinaryValue().getBlob();
        }
        return null;
    }

    /**
     * A {@link BlobAccessProvider} implementation that does not support direct
     * binary up- or download.
     */
    private static class DefaultBlobAccessProvider
            implements BlobAccessProvider {

        @Nullable
        @Override
        public BlobUpload initiateBlobUpload(long maxUploadSizeInBytes,
                                             int maxNumberOfURIs) {
            return null;
        }

        @Nullable
        @Override
        public Blob completeBlobUpload(@NotNull String uploadToken) {
            return null;
        }

        @Nullable
        @Override
        public URI getDownloadURI(@NotNull Blob blob,
                                  @NotNull BlobDownloadOptions downloadOptions) { return null; }
    }

=======
        return new ValueImpl(BinaryPropertyState.binaryProperty("", blob), namePathMapper, getBlobAccessProvider());
    }
>>>>>>> 9db5053c
}<|MERGE_RESOLUTION|>--- conflicted
+++ resolved
@@ -17,13 +17,10 @@
 package org.apache.jackrabbit.oak.plugins.value.jcr;
 
 import static com.google.common.base.Preconditions.checkNotNull;
-<<<<<<< HEAD
-import static org.apache.jackrabbit.oak.plugins.value.jcr.ValueImpl.newValue;
-=======
->>>>>>> 9db5053c
 
 import java.io.IOException;
 import java.io.InputStream;
+import java.net.URI;
 import java.util.List;
 
 import javax.jcr.Binary;
@@ -32,11 +29,7 @@
 import javax.jcr.Value;
 import javax.jcr.ValueFactory;
 
-<<<<<<< HEAD
-import com.google.common.collect.Lists;
 import org.apache.jackrabbit.api.JackrabbitValueFactory;
-=======
->>>>>>> 9db5053c
 import org.apache.jackrabbit.api.ReferenceBinary;
 import org.apache.jackrabbit.api.binary.BinaryUpload;
 import org.apache.jackrabbit.oak.api.Blob;
@@ -44,16 +37,8 @@
 import org.apache.jackrabbit.oak.api.PropertyValue;
 import org.apache.jackrabbit.oak.api.Root;
 import org.apache.jackrabbit.oak.api.blob.BlobAccessProvider;
-<<<<<<< HEAD
-import org.apache.jackrabbit.oak.api.blob.BlobDownloadOptions;
 import org.apache.jackrabbit.oak.api.blob.BlobUpload;
 import org.apache.jackrabbit.oak.commons.PerfLogger;
-import org.apache.jackrabbit.oak.commons.UUIDUtils;
-import org.apache.jackrabbit.oak.namepath.JcrNameParser;
-import org.apache.jackrabbit.oak.namepath.JcrPathParser;
-=======
-import org.apache.jackrabbit.oak.commons.PerfLogger;
->>>>>>> 9db5053c
 import org.apache.jackrabbit.oak.namepath.NamePathMapper;
 import org.apache.jackrabbit.oak.plugins.memory.BinaryPropertyState;
 import org.apache.jackrabbit.oak.plugins.memory.PropertyValues;
@@ -65,28 +50,12 @@
 /**
  * Implementation of {@link ValueFactory} interface.
  */
-<<<<<<< HEAD
-public class ValueFactoryImpl implements JackrabbitValueFactory {
-=======
-public class ValueFactoryImpl extends PartialValueFactory implements ValueFactory {
-
->>>>>>> 9db5053c
+public class ValueFactoryImpl extends PartialValueFactory implements JackrabbitValueFactory {
+
     private static final PerfLogger binOpsLogger = new PerfLogger(
             LoggerFactory.getLogger("org.apache.jackrabbit.oak.jcr.operations.binary.perf"));
     private final Root root;
 
-    @NotNull
-    private final BlobAccessProvider blobAccessProvider;
-
-    public ValueFactoryImpl(@NotNull Root root, @NotNull NamePathMapper namePathMapper,
-                            @Nullable BlobAccessProvider blobAccessProvider) {
-        this.root = checkNotNull(root);
-        this.namePathMapper = checkNotNull(namePathMapper);
-        this.blobAccessProvider = blobAccessProvider == null
-                ? new DefaultBlobAccessProvider()
-                : blobAccessProvider;
-    }
-
     /**
      * Creates a new instance of {@code ValueFactory}.
      *
@@ -95,16 +64,11 @@
      * @param blobAccessProvider The blob access provider
      * the internal representation.
      */
-<<<<<<< HEAD
-    public ValueFactoryImpl(@NotNull Root root, @NotNull NamePathMapper namePathMapper) {
-        this(root, namePathMapper, null);
-=======
     public ValueFactoryImpl(@NotNull Root root,
                             @NotNull NamePathMapper namePathMapper,
                             @NotNull BlobAccessProvider blobAccessProvider) {
         super(namePathMapper, blobAccessProvider);
         this.root = checkNotNull(root);
->>>>>>> 9db5053c
     }
 
     /**
@@ -230,7 +194,7 @@
     @Override
     @Nullable
     public BinaryUpload initiateBinaryUpload(long maxSize, int maxParts) {
-        BlobUpload upload = blobAccessProvider.initiateBlobUpload(maxSize, maxParts);
+        BlobUpload upload = getBlobAccessProvider().initiateBlobUpload(maxSize, maxParts);
         if (null == upload) {
             return null;
         }
@@ -262,7 +226,7 @@
     @Nullable
     public Binary completeBinaryUpload(@NotNull String uploadToken) throws RepositoryException {
         return createBinary(
-                blobAccessProvider.completeBlobUpload(uploadToken));
+                getBlobAccessProvider().completeBlobUpload(uploadToken));
     }
 
     private ValueImpl createBinaryValue(InputStream value) throws IOException, RepositoryException {
@@ -273,8 +237,7 @@
     }
 
     private ValueImpl createBinaryValue(Blob blob) throws RepositoryException {
-<<<<<<< HEAD
-        return null != blob ? new ValueImpl(BinaryPropertyState.binaryProperty("", blob), namePathMapper, blobAccessProvider) : null;
+        return new ValueImpl(BinaryPropertyState.binaryProperty("", blob), namePathMapper, getBlobAccessProvider());
     }
 
     @Nullable
@@ -289,35 +252,4 @@
         }
         return null;
     }
-
-    /**
-     * A {@link BlobAccessProvider} implementation that does not support direct
-     * binary up- or download.
-     */
-    private static class DefaultBlobAccessProvider
-            implements BlobAccessProvider {
-
-        @Nullable
-        @Override
-        public BlobUpload initiateBlobUpload(long maxUploadSizeInBytes,
-                                             int maxNumberOfURIs) {
-            return null;
-        }
-
-        @Nullable
-        @Override
-        public Blob completeBlobUpload(@NotNull String uploadToken) {
-            return null;
-        }
-
-        @Nullable
-        @Override
-        public URI getDownloadURI(@NotNull Blob blob,
-                                  @NotNull BlobDownloadOptions downloadOptions) { return null; }
-    }
-
-=======
-        return new ValueImpl(BinaryPropertyState.binaryProperty("", blob), namePathMapper, getBlobAccessProvider());
-    }
->>>>>>> 9db5053c
 }