/*
 * Licensed to the Apache Software Foundation (ASF) under one or more
 * contributor license agreements.  See the NOTICE file distributed with
 * this work for additional information regarding copyright ownership.
 * The ASF licenses this file to You under the Apache License, Version 2.0
 * (the "License"); you may not use this file except in compliance with
 * the License.  You may obtain a copy of the License at
 *
 *      http://www.apache.org/licenses/LICENSE-2.0
 *
 * Unless required by applicable law or agreed to in writing, software
 * distributed under the License is distributed on an "AS IS" BASIS,
 * WITHOUT WARRANTIES OR CONDITIONS OF ANY KIND, either express or implied.
 * See the License for the specific language governing permissions and
 * limitations under the License.
 */
package org.apache.jackrabbit.oak.plugins.document;

import java.util.Collections;
import java.util.Comparator;
import java.util.Iterator;
import java.util.List;
import java.util.Random;
import java.util.Set;

<<<<<<< HEAD
import com.google.common.collect.Lists;

=======
import com.google.common.collect.Iterables;
import com.google.common.collect.Iterators;
import com.google.common.collect.Lists;
import com.google.common.collect.Sets;

import org.apache.jackrabbit.oak.api.CommitFailedException;
import org.apache.jackrabbit.oak.plugins.document.VersionGarbageCollector.VersionGCStats;
>>>>>>> 7f87b8dc
import org.apache.jackrabbit.oak.plugins.document.memory.MemoryDocumentStore;
import org.apache.jackrabbit.oak.plugins.document.util.Utils;
import org.apache.jackrabbit.oak.spi.commit.CommitInfo;
import org.apache.jackrabbit.oak.spi.commit.EmptyHook;
import org.apache.jackrabbit.oak.spi.state.NodeBuilder;
import org.apache.jackrabbit.oak.spi.state.NodeStore;
import org.junit.Test;

<<<<<<< HEAD
import static org.apache.jackrabbit.oak.plugins.document.NodeDocument.COLLISIONS;
import static org.apache.jackrabbit.oak.plugins.document.NodeDocument.revisionAreAmbiguous;
import static org.apache.jackrabbit.oak.plugins.document.Revision.RevisionComparator;
=======
import static org.apache.jackrabbit.oak.plugins.document.Collection.NODES;
import static org.apache.jackrabbit.oak.plugins.document.NodeDocument.revisionAreAmbiguous;
import static org.apache.jackrabbit.oak.plugins.document.Revision.RevisionComparator;
import static org.apache.jackrabbit.oak.plugins.document.util.Utils.getRootDocument;
>>>>>>> 7f87b8dc
import static org.junit.Assert.assertEquals;
import static org.junit.Assert.assertFalse;
import static org.junit.Assert.assertNull;
import static org.junit.Assert.assertTrue;

/**
 * Tests for {@link NodeDocument}.
 */
public class NodeDocumentTest {

    @Test
    public void splitCollisions() throws Exception {
        MemoryDocumentStore docStore = new MemoryDocumentStore();
        String id = Utils.getPathFromId("/");
        NodeDocument doc = new NodeDocument(docStore);
        doc.put(Document.ID, id);
        UpdateOp op = new UpdateOp(id, false);
        for (int i = 0; i < NodeDocument.NUM_REVS_THRESHOLD + 1; i++) {
            Revision r = Revision.newRevision(1);
            NodeDocument.setRevision(op, r, "c");
            NodeDocument.addCollision(op, r, Revision.newRevision(1));
        }
        UpdateUtils.applyChanges(doc, op, StableRevisionComparator.INSTANCE);
        Revision head = DummyRevisionContext.INSTANCE.getHeadRevision();
        doc.split(DummyRevisionContext.INSTANCE, head);
    }

    @Test
    public void ambiguousRevisions() {
        // revisions from same cluster node are not ambiguous
        RevisionContext context = DummyRevisionContext.INSTANCE;
        Revision r1 = new Revision(1, 0, 1);
        Revision r2 = new Revision(2, 0, 1);
        assertFalse(revisionAreAmbiguous(context, r1, r1));
        assertFalse(revisionAreAmbiguous(context, r1, r2));
        assertFalse(revisionAreAmbiguous(context, r2, r1));

        // revisions from different cluster nodes are not ambiguous
        // if seen with stable revision comparator
        r1 = new Revision(1, 0, 2);
        r2 = new Revision(2, 0, 1);
        assertFalse(revisionAreAmbiguous(context, r1, r1));
        assertFalse(revisionAreAmbiguous(context, r1, r2));
        assertFalse(revisionAreAmbiguous(context, r2, r1));

        // now use a revision comparator with seen-at support
        final RevisionComparator comparator = new RevisionComparator(1);
        context = new DummyRevisionContext() {
            @Override
            public Comparator<Revision> getRevisionComparator() {
                return comparator;
            }
        };
        r1 = new Revision(1, 0, 2);
        r2 = new Revision(2, 0, 1);
        // add revision to comparator in reverse time order
        comparator.add(r2, new Revision(2, 0, 0));
        comparator.add(r1, new Revision(3, 0, 0)); // r1 seen after r2
        assertFalse(revisionAreAmbiguous(context, r1, r1));
        assertFalse(revisionAreAmbiguous(context, r2, r2));
        assertTrue(revisionAreAmbiguous(context, r1, r2));
        assertTrue(revisionAreAmbiguous(context, r2, r1));
    }

    @Test
<<<<<<< HEAD
    public void getMostRecentConflictFor() {
        RevisionContext context = DummyRevisionContext.INSTANCE;
        MemoryDocumentStore docStore = new MemoryDocumentStore();
        String id = Utils.getPathFromId("/");
        NodeDocument doc = new NodeDocument(docStore);
        doc.put(Document.ID, id);

        Iterable<Revision> branchCommits = Collections.emptyList();
        Revision conflict = doc.getMostRecentConflictFor(branchCommits, context);
        assertNull(conflict);

        // add some collisions
        UpdateOp op = new UpdateOp(id, false);
        Revision r0 = Revision.newRevision(1);
        Revision r1 = Revision.newRevision(1);
        Revision c1 = Revision.newRevision(1);
        Revision r2 = Revision.newRevision(1);
        Revision c2 = Revision.newRevision(1);
        // backward compatibility test
        op.setMapEntry(COLLISIONS, r0, String.valueOf(true));
        // regular collision entries
        NodeDocument.addCollision(op, r1, c1);
        NodeDocument.addCollision(op, r2, c2);
        UpdateUtils.applyChanges(doc, op, StableRevisionComparator.INSTANCE);

        branchCommits = Collections.singleton(r0);
        conflict = doc.getMostRecentConflictFor(branchCommits, context);
        assertNull(conflict);

        branchCommits = Collections.singleton(r1);
        conflict = doc.getMostRecentConflictFor(branchCommits, context);
        assertEquals(c1, conflict);

        branchCommits = Collections.singleton(r2);
        conflict = doc.getMostRecentConflictFor(branchCommits, context);
        assertEquals(c2, conflict);

        branchCommits = Lists.newArrayList(r1, r2);
        conflict = doc.getMostRecentConflictFor(branchCommits, context);
        assertEquals(c2, conflict);

        branchCommits = Lists.newArrayList(r2, r1);
        conflict = doc.getMostRecentConflictFor(branchCommits, context);
        assertEquals(c2, conflict);
=======
    public void getAllChanges() throws Exception {
        final int NUM_CHANGES = 200;
        DocumentNodeStore ns = createTestStore(NUM_CHANGES);
        Revision previous = ns.newRevision();
        NodeDocument root = getRootDocument(ns.getDocumentStore());
        for (Revision r : root.getAllChanges()) {
            assertTrue(previous.compareRevisionTime(r) > 0);
            previous = r;
        }
        // NUM_CHANGES + one revision when node was created
        assertEquals(NUM_CHANGES + 1, Iterables.size(root.getAllChanges()));
        ns.dispose();
    }

    @Test
    public void getAllChangesAfterGC1() throws Exception {
        int numChanges = 200;
        DocumentNodeStore ns = createTestStore(numChanges);
        NodeDocument root = getRootDocument(ns.getDocumentStore());
        // remove most recent previous doc
        NodeDocument toRemove = root.getAllPreviousDocs().next();
        int numDeleted = new SplitDocumentCleanUp(ns.store, new VersionGCStats(),
                Collections.singleton(toRemove)).disconnect().deleteSplitDocuments();
        assertEquals(1, numDeleted);
        numChanges -= Iterables.size(toRemove.getAllChanges());

        root = getRootDocument(ns.getDocumentStore());
        Revision previous = ns.newRevision();
        for (Revision r : root.getAllChanges()) {
            assertTrue(previous.compareRevisionTime(r) > 0);
            previous = r;
        }
        // numChanges + one revision when node was created
        assertEquals(numChanges + 1, Iterables.size(root.getAllChanges()));
        ns.dispose();
    }

    @Test
    public void getAllChangesAfterGC2() throws Exception {
        int numChanges = 200;
        DocumentNodeStore ns = createTestStore(numChanges);
        NodeDocument root = getRootDocument(ns.getDocumentStore());
        // remove oldest previous doc
        NodeDocument toRemove = Iterators.getLast(root.getAllPreviousDocs());
        int numDeleted = new SplitDocumentCleanUp(ns.store, new VersionGCStats(),
                Collections.singleton(toRemove)).disconnect().deleteSplitDocuments();
        assertEquals(1, numDeleted);
        numChanges -= Iterables.size(toRemove.getAllChanges());

        root = getRootDocument(ns.getDocumentStore());
        Revision previous = ns.newRevision();
        for (Revision r : root.getAllChanges()) {
            assertTrue(previous.compareRevisionTime(r) > 0);
            previous = r;
        }
        // numChanges + one revision when node was created
        assertEquals(numChanges + 1, Iterables.size(root.getAllChanges()));
        ns.dispose();
    }

    @Test
    public void getAllChangesCluster() throws Exception {
        final int NUM_CLUSTER_NODES = 3;
        final int NUM_CHANGES = 500;
        DocumentStore store = new MemoryDocumentStore();
        List<DocumentNodeStore> docStores = Lists.newArrayList();
        for (int i = 0; i < NUM_CLUSTER_NODES; i++) {
            DocumentNodeStore ns = new DocumentMK.Builder()
                    .setDocumentStore(store)
                    .setAsyncDelay(0).getNodeStore();
            docStores.add(ns);
        }
        Random r = new Random(42);
        for (int i = 0; i < NUM_CHANGES; i++) {
            // randomly pick a clusterNode
            int clusterIdx = r.nextInt(NUM_CLUSTER_NODES);
            DocumentNodeStore ns = docStores.get(clusterIdx);
            NodeBuilder builder = ns.getRoot().builder();
            builder.setProperty("p-" + clusterIdx, i);
            merge(ns, builder);
            if (r.nextFloat() < 0.2) {
                Revision head = ns.getHeadRevision();
                for (UpdateOp op : SplitOperations.forDocument(
                        getRootDocument(store), ns, head, 2)) {
                    store.createOrUpdate(NODES, op);
                }
            }
        }
        DocumentNodeStore ns = docStores.get(0);
        NodeDocument root = getRootDocument(ns.getDocumentStore());
        Revision previous = ns.newRevision();
        for (Revision rev : root.getAllChanges()) {
            assertTrue(previous.compareRevisionTimeThenClusterId(rev) > 0);
            previous = rev;
        }
        // numChanges + one revision when node was created
        assertEquals(NUM_CHANGES + 1, Iterables.size(root.getAllChanges()));

        for (DocumentNodeStore dns : docStores) {
            dns.dispose();
        }
    }

    @Test
    public void getPreviousDocLeaves() throws Exception {
        DocumentNodeStore ns = createTestStore(200);
        Revision previous = ns.newRevision();
        NodeDocument root = getRootDocument(ns.getDocumentStore());
        Iterator<NodeDocument> it = root.getPreviousDocLeaves();
        while (it.hasNext()) {
            NodeDocument leaf = it.next();
            Revision r = leaf.getAllChanges().iterator().next();
            assertTrue(previous.compareRevisionTime(r) > 0);
            previous = r;
        }
        ns.dispose();
    }

    @Test
    public void getPreviousDocLeavesAfterGC1() throws Exception {
        DocumentNodeStore ns = createTestStore(200);
        Revision previous = ns.newRevision();
        NodeDocument root = getRootDocument(ns.getDocumentStore());
        int numLeaves = Iterators.size(root.getPreviousDocLeaves());
        // remove most recent previous doc
        NodeDocument toRemove = root.getAllPreviousDocs().next();
        int numDeleted = new SplitDocumentCleanUp(ns.store, new VersionGCStats(),
                Collections.singleton(toRemove)).disconnect().deleteSplitDocuments();
        assertEquals(1, numDeleted);

        root = getRootDocument(ns.getDocumentStore());
        assertEquals(numLeaves - 1, Iterators.size(root.getPreviousDocLeaves()));
        Iterator<NodeDocument> it = root.getPreviousDocLeaves();
        while (it.hasNext()) {
            NodeDocument leaf = it.next();
            Revision r = leaf.getAllChanges().iterator().next();
            assertTrue(previous.compareRevisionTime(r) > 0);
            previous = r;
        }
        ns.dispose();
    }

    @Test
    public void getPreviousDocLeavesAfterGC2() throws Exception {
        DocumentNodeStore ns = createTestStore(200);
        Revision previous = ns.newRevision();
        NodeDocument root = getRootDocument(ns.getDocumentStore());
        int numLeaves = Iterators.size(root.getPreviousDocLeaves());
        // remove oldest previous doc
        NodeDocument toRemove = Iterators.getLast(root.getAllPreviousDocs());
        int numDeleted = new SplitDocumentCleanUp(ns.store, new VersionGCStats(),
                Collections.singleton(toRemove)).disconnect().deleteSplitDocuments();
        assertEquals(1, numDeleted);

        root = getRootDocument(ns.getDocumentStore());
        assertEquals(numLeaves - 1, Iterators.size(root.getPreviousDocLeaves()));
        Iterator<NodeDocument> it = root.getPreviousDocLeaves();
        while (it.hasNext()) {
            NodeDocument leaf = it.next();
            Revision r = leaf.getAllChanges().iterator().next();
            assertTrue(previous.compareRevisionTime(r) > 0);
            previous = r;
        }
        ns.dispose();
    }

    @Test
    public void getNewestRevisionTooExpensive() throws Exception {
        final int NUM_CHANGES = 200;
        final Set<String> prevDocCalls = Sets.newHashSet();
        DocumentStore store = new MemoryDocumentStore() {
            @Override
            public <T extends Document> T find(Collection<T> collection,
                                               String key) {
                if (Utils.getPathFromId(key).startsWith("p")) {
                    prevDocCalls.add(key);
                }
                return super.find(collection, key);
            }
        };
        DocumentNodeStore ns = new DocumentMK.Builder()
                .setDocumentStore(store)
                .setAsyncDelay(0).getNodeStore();
        // create test data
        for (int i = 0; i < NUM_CHANGES; i++) {
            NodeBuilder builder = ns.getRoot().builder();
            if (builder.hasChildNode("test")) {
                builder.child("test").remove();
                builder.child("foo").remove();
            } else {
                builder.child("test");
                builder.child("foo");
            }
            merge(ns, builder);
            if (Math.random() < 0.2) {
                Revision head = ns.getHeadRevision();
                NodeDocument doc = ns.getDocumentStore().find(
                        NODES, Utils.getIdFromPath("/test"));
                for (UpdateOp op : SplitOperations.forDocument(
                        doc, ns, head, 2)) {
                    store.createOrUpdate(NODES, op);
                }
            }
        }
        NodeDocument doc = ns.getDocumentStore().find(
                NODES, Utils.getIdFromPath("/test"));
        // get most recent previous doc
        NodeDocument prev = doc.getAllPreviousDocs().next();
        // simulate a change revision within the range of
        // the most recent previous document
        Iterable<Revision> changes = prev.getAllChanges();
        Revision changeRev = new Revision(Iterables.getLast(changes).getTimestamp(), 1000, ns.getClusterId());
        // reset calls to previous documents
        prevDocCalls.clear();
        doc.getNewestRevision(ns, changeRev, new CollisionHandler() {
            @Override
            void concurrentModification(Revision other) {
                // ignore
            }
        });
        // must not read all previous docs
        assertTrue("too many calls for previous documents: " + prevDocCalls,
                prevDocCalls.size() <= 4);

        ns.dispose();
    }

    private DocumentNodeStore createTestStore(int numChanges) throws Exception {
        return createTestStore(new MemoryDocumentStore(), numChanges);
    }

    private DocumentNodeStore createTestStore(DocumentStore store,
                                              int numChanges) throws Exception {
        DocumentNodeStore ns = new DocumentMK.Builder()
                .setDocumentStore(store)
                .setAsyncDelay(0).getNodeStore();
        for (int i = 0; i < numChanges; i++) {
            NodeBuilder builder = ns.getRoot().builder();
            builder.setProperty("p", i);
            merge(ns, builder);
            if (Math.random() < 0.2) {
                Revision head = ns.getHeadRevision();
                for (UpdateOp op : SplitOperations.forDocument(
                        getRootDocument(store), ns, head, 2)) {
                    store.createOrUpdate(NODES, op);
                }
            }
        }
        return ns;
    }

    private void merge(NodeStore store, NodeBuilder builder)
            throws CommitFailedException {
        store.merge(builder, EmptyHook.INSTANCE, CommitInfo.EMPTY);
>>>>>>> 7f87b8dc
    }
}<|MERGE_RESOLUTION|>--- conflicted
+++ resolved
@@ -23,10 +23,6 @@
 import java.util.Random;
 import java.util.Set;
 
-<<<<<<< HEAD
-import com.google.common.collect.Lists;
-
-=======
 import com.google.common.collect.Iterables;
 import com.google.common.collect.Iterators;
 import com.google.common.collect.Lists;
@@ -34,7 +30,6 @@
 
 import org.apache.jackrabbit.oak.api.CommitFailedException;
 import org.apache.jackrabbit.oak.plugins.document.VersionGarbageCollector.VersionGCStats;
->>>>>>> 7f87b8dc
 import org.apache.jackrabbit.oak.plugins.document.memory.MemoryDocumentStore;
 import org.apache.jackrabbit.oak.plugins.document.util.Utils;
 import org.apache.jackrabbit.oak.spi.commit.CommitInfo;
@@ -43,16 +38,11 @@
 import org.apache.jackrabbit.oak.spi.state.NodeStore;
 import org.junit.Test;
 
-<<<<<<< HEAD
+import static org.apache.jackrabbit.oak.plugins.document.Collection.NODES;
 import static org.apache.jackrabbit.oak.plugins.document.NodeDocument.COLLISIONS;
 import static org.apache.jackrabbit.oak.plugins.document.NodeDocument.revisionAreAmbiguous;
 import static org.apache.jackrabbit.oak.plugins.document.Revision.RevisionComparator;
-=======
-import static org.apache.jackrabbit.oak.plugins.document.Collection.NODES;
-import static org.apache.jackrabbit.oak.plugins.document.NodeDocument.revisionAreAmbiguous;
-import static org.apache.jackrabbit.oak.plugins.document.Revision.RevisionComparator;
 import static org.apache.jackrabbit.oak.plugins.document.util.Utils.getRootDocument;
->>>>>>> 7f87b8dc
 import static org.junit.Assert.assertEquals;
 import static org.junit.Assert.assertFalse;
 import static org.junit.Assert.assertNull;
@@ -118,7 +108,6 @@
     }
 
     @Test
-<<<<<<< HEAD
     public void getMostRecentConflictFor() {
         RevisionContext context = DummyRevisionContext.INSTANCE;
         MemoryDocumentStore docStore = new MemoryDocumentStore();
@@ -163,7 +152,9 @@
         branchCommits = Lists.newArrayList(r2, r1);
         conflict = doc.getMostRecentConflictFor(branchCommits, context);
         assertEquals(c2, conflict);
-=======
+    }
+
+    @Test
     public void getAllChanges() throws Exception {
         final int NUM_CHANGES = 200;
         DocumentNodeStore ns = createTestStore(NUM_CHANGES);
@@ -418,6 +409,5 @@
     private void merge(NodeStore store, NodeBuilder builder)
             throws CommitFailedException {
         store.merge(builder, EmptyHook.INSTANCE, CommitInfo.EMPTY);
->>>>>>> 7f87b8dc
     }
 }