--- conflicted
+++ resolved
@@ -16,19 +16,6 @@
  */
 package org.apache.jackrabbit.oak.plugins.document;
 
-<<<<<<< HEAD
-import static org.junit.Assert.assertFalse;
-import static org.junit.Assert.assertNotNull;
-import static org.junit.Assert.assertTrue;
-import static org.junit.Assert.fail;
-import static org.mockito.AdditionalAnswers.delegatesTo;
-import static org.mockito.Matchers.anyBoolean;
-import static org.mockito.Matchers.anyInt;
-import static org.mockito.Matchers.anyObject;
-import static org.mockito.Matchers.anyString;
-import static org.mockito.Mockito.doAnswer;
-=======
->>>>>>> 6e18d265
 import static org.mockito.Mockito.mock;
 import static org.mockito.Mockito.times;
 import static org.mockito.Mockito.verify;
@@ -101,189 +88,7 @@
         final ViewExpectation expectation1AfterShutdown = new ViewExpectation(s1);
         expectation1AfterShutdown.setActiveIds(s1.ns.getClusterId());
         expectation1AfterShutdown.setInactiveIds(s2.ns.getClusterId());
-<<<<<<< HEAD
-        waitFor(expectation1AfterShutdown, 2000, "first should only see itself after shutdown");
-    }
-
-    @Test
-    public void testTwoNodesWithCrashAndLongduringRecovery() throws Throwable {
-        doTestTwoNodesWithCrashAndLongduringDeactivation(false);
-    }
-
-    @Test
-    public void testTwoNodesWithCrashAndLongduringRecoveryAndBacklog() throws Throwable {
-        doTestTwoNodesWithCrashAndLongduringDeactivation(true);
-    }
-
-    void doTestTwoNodesWithCrashAndLongduringDeactivation(boolean withBacklog) throws Throwable {
-        final int TEST_WAIT_TIMEOUT = 10000;
-        final SimplifiedInstance s1 = createInstance();
-        final SimplifiedInstance s2 = createInstance();
-        final ViewExpectation expectation1 = new ViewExpectation(s1);
-        final ViewExpectation expectation2 = new ViewExpectation(s2);
-        expectation1.setActiveIds(s1.ns.getClusterId(), s2.ns.getClusterId());
-        expectation2.setActiveIds(s1.ns.getClusterId(), s2.ns.getClusterId());
-        waitFor(expectation1, TEST_WAIT_TIMEOUT, "first should see both as active");
-        waitFor(expectation2, TEST_WAIT_TIMEOUT, "second should see both as active");
-
-        // before crashing s2, make sure that s1's lastRevRecovery thread
-        // doesn't run
-        s1.stopLastRevThread();
-        if (withBacklog) {
-            // plus also stop s1's backgroundReadThread - in case we want to
-            // test backlog handling
-            s1.stopBgReadThread();
-
-            // and then, if we want to do backlog testing, then s2 should write
-            // something
-            // before it crashes, so here it comes:
-            s2.addNode("/foo/bar");
-            s2.setProperty("/foo/bar", "prop", "value");
-        }
-
-        // then crash s2
-        s2.crash();
-
-        // then wait 2 sec
-        Thread.sleep(2000);
-
-        // at this stage, while s2 has crashed, we have stopped s1's
-        // lastRevRecoveryThread, so we should still see both as active
-        logger.info(s1.getClusterViewStr());
-        final ViewExpectation expectation1AfterCrashBeforeLastRevRecovery = new ViewExpectation(s1);
-        expectation1AfterCrashBeforeLastRevRecovery.setActiveIds(s1.ns.getClusterId(), s2.ns.getClusterId());
-        waitFor(expectation1AfterCrashBeforeLastRevRecovery, TEST_WAIT_TIMEOUT, "first should still see both as active");
-
-        // the next part is a bit tricky: we want to fine-control the
-        // lastRevRecoveryThread's acquire/release locking.
-        // the chosen way to do this is to make heavy use of mockito and two
-        // semaphores:
-        // when acquireRecoveryLock is called, that thread should wait for the
-        // waitBeforeLocking semaphore to be released
-        final MissingLastRevSeeker missingLastRevUtil = (MissingLastRevSeeker) PrivateAccessor
-                .getField(s1.ns.getLastRevRecoveryAgent(), "missingLastRevUtil");
-        assertNotNull(missingLastRevUtil);
-        MissingLastRevSeeker mockedLongduringMissingLastRevUtil = mock(MissingLastRevSeeker.class, delegatesTo(missingLastRevUtil));
-        final Semaphore waitBeforeLocking = new Semaphore(0);
-        doAnswer(new Answer<Boolean>() {
-            @Override
-            public Boolean answer(InvocationOnMock invocation) throws Throwable {
-                logger.info("going to waitBeforeLocking");
-                waitBeforeLocking.acquire();
-                logger.info("done with waitBeforeLocking");
-                return missingLastRevUtil.acquireRecoveryLock((Integer) invocation.getArguments()[0],
-                        (Integer) invocation.getArguments()[1]);
-            }
-        }).when(mockedLongduringMissingLastRevUtil).acquireRecoveryLock(anyInt(), anyInt());
-        PrivateAccessor.setField(s1.ns.getLastRevRecoveryAgent(), "missingLastRevUtil", mockedLongduringMissingLastRevUtil);
-
-        // so let's start the lastRevThread again and wait for that
-        // waitBeforeLocking semaphore to be hit
-        s1.startLastRevThread();
-        waitFor(new Expectation() {
-
-            @Override
-            public String fulfilled() throws Exception {
-                if (!waitBeforeLocking.hasQueuedThreads()) {
-                    return "no thread queued";
-                }
-                return null;
-            }
-
-        }, TEST_WAIT_TIMEOUT, "lastRevRecoveryThread should acquire a lock");
-
-        // at this stage the crashed s2 is still not in recovery mode, so let's
-        // check:
-        logger.info(s1.getClusterViewStr());
-        final ViewExpectation expectation1AfterCrashBeforeLastRevRecoveryLocking = new ViewExpectation(s1);
-        expectation1AfterCrashBeforeLastRevRecoveryLocking.setActiveIds(s1.ns.getClusterId(), s2.ns.getClusterId());
-        waitFor(expectation1AfterCrashBeforeLastRevRecoveryLocking, TEST_WAIT_TIMEOUT, "first should still see both as active");
-
-        // one thing, before we let the waitBeforeLocking go, setup the release
-        // semaphore/mock:
-        final Semaphore waitBeforeUnlocking = new Semaphore(0);
-        Mockito.doAnswer(new Answer<Void>() {
-            public Void answer(InvocationOnMock invocation) throws InterruptedException {
-                logger.info("Going to waitBeforeUnlocking");
-                waitBeforeUnlocking.acquire();
-                logger.info("Done with waitBeforeUnlocking");
-                missingLastRevUtil.releaseRecoveryLock(
-                        (Integer) invocation.getArguments()[0],
-                        (Boolean) invocation.getArguments()[1]);
-                return null;
-            }
-        }).when(mockedLongduringMissingLastRevUtil).releaseRecoveryLock(anyInt(), anyBoolean());
-
-        // let go (or tschaedere loh)
-        waitBeforeLocking.release();
-
-        // then, right after we let the waitBeforeLocking semaphore go, we
-        // should see s2 in recovery mode
-        final ViewExpectation expectation1AfterCrashWhileLastRevRecoveryLocking = new ViewExpectation(s1);
-        expectation1AfterCrashWhileLastRevRecoveryLocking.setActiveIds(s1.ns.getClusterId());
-        expectation1AfterCrashWhileLastRevRecoveryLocking.setDeactivatingIds(s2.ns.getClusterId());
-        waitFor(expectation1AfterCrashWhileLastRevRecoveryLocking, TEST_WAIT_TIMEOUT, "first should still see s2 as recovering");
-
-        // ok, meanwhile, the lastRevRecoveryAgent should have hit the ot
-        waitFor(new Expectation() {
-
-            @Override
-            public String fulfilled() throws Exception {
-                if (!waitBeforeUnlocking.hasQueuedThreads()) {
-                    return "no thread queued";
-                }
-                return null;
-            }
-
-        }, TEST_WAIT_TIMEOUT, "lastRevRecoveryThread should want to release a lock");
-
-        // so then, we should still see the same state
-        waitFor(expectation1AfterCrashWhileLastRevRecoveryLocking, TEST_WAIT_TIMEOUT, "first should still see s2 as recovering");
-
-        logger.info("Waiting 1,5sec");
-        Thread.sleep(1500);
-        logger.info("Waiting done");
-
-        // first, lets check to see what the view looks like - should be
-        // unchanged:
-        waitFor(expectation1AfterCrashWhileLastRevRecoveryLocking, TEST_WAIT_TIMEOUT, "first should still see s2 as recovering");
-
-        // let waitBeforeUnlocking go
-        logger.info("releasing waitBeforeUnlocking, state: " + s1.getClusterViewStr());
-        waitBeforeUnlocking.release();
-        logger.info("released waitBeforeUnlocking");
-
-        if (!withBacklog) {
-            final ViewExpectation expectationWithoutBacklog = new ViewExpectation(s1);
-            expectationWithoutBacklog.setActiveIds(s1.ns.getClusterId());
-            expectationWithoutBacklog.setInactiveIds(s2.ns.getClusterId());
-            waitFor(expectationWithoutBacklog, TEST_WAIT_TIMEOUT, "finally we should see s2 as completely inactive");
-        } else {
-            // wait just 2 sec to see if the bgReadThread is really stopped
-            logger.info("sleeping 2 sec");
-            Thread.sleep(2000);
-            logger.info("sleeping 2 sec done, state: " + s1.getClusterViewStr());
-
-            // when that's the case, check the view - it should now be in a
-            // special 'final=false' mode
-            final ViewExpectation expectationBeforeBgRead = new ViewExpectation(s1);
-            expectationBeforeBgRead.setActiveIds(s1.ns.getClusterId());
-            expectationBeforeBgRead.setDeactivatingIds(s2.ns.getClusterId());
-            expectationBeforeBgRead.setFinal(false);
-            waitFor(expectationBeforeBgRead, TEST_WAIT_TIMEOUT, "first should only see itself after shutdown");
-
-            // ook, now we explicitly do a background read to get out of the
-            // backlog situation
-            s1.ns.runBackgroundReadOperations();
-
-            final ViewExpectation expectationAfterBgRead = new ViewExpectation(s1);
-            expectationAfterBgRead.setActiveIds(s1.ns.getClusterId());
-            expectationAfterBgRead.setInactiveIds(s2.ns.getClusterId());
-            waitFor(expectationAfterBgRead, TEST_WAIT_TIMEOUT, "finally we should see s2 as completely inactive");
-        }
-=======
         waitFor(expectation1AfterShutdown, 4000, "first should only see itself after shutdown");
->>>>>>> 6e18d265
     }
 
     /**
