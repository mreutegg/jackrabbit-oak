--- conflicted
+++ resolved
@@ -785,25 +785,14 @@
             }
             if (!fullScan) {
                 // check if we can stop going through changes
-<<<<<<< HEAD
-                if (clusterIds.contains(r.getClusterId())) {
-                    if (!lower.isRevisionNewer(r)) {
-                        clusterIds.remove(r.getClusterId());
-                        if (clusterIds.isEmpty()) {
-                            // all remaining revisions are older than
-                            // the lower bound
-                            break;
-                        }
-=======
                 if (clusterIds.contains(r.getClusterId())
-                        && isRevisionNewer(context, lower, r)
+                        && !lower.isRevisionNewer(r)
                         && newestRevs.containsKey(r.getClusterId())) {
                     clusterIds.remove(r.getClusterId());
                     if (clusterIds.isEmpty()) {
                         // all remaining revisions are older than
                         // the lower bound
                         break;
->>>>>>> 6fc338cf
                     }
                 }
             }
