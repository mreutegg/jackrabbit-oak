--- conflicted
+++ resolved
@@ -125,14 +125,7 @@
                             leaseTime, asyncDelay);
                 }
 
-<<<<<<< HEAD
-                return recoverCandidates(nodeInfo, startTime, waitUntil);
-=======
-                log.info("Recovering candidates modified after: [{}] for clusterId [{}] [{}]",
-                        Utils.timestampToString(startTime), clusterId, reason);
-
-                return recoverCandidates(clusterId, startTime);
->>>>>>> 6e18d265
+                return recoverCandidates(nodeInfo, startTime, waitUntil, reason);
             }
         }
 
@@ -319,13 +312,15 @@
      * @param startTime the start time
      * @param waitUntil wait at most until this time for an ongoing recovery
      *                  done by another cluster node.
+     * @param info a string with additional information how recovery is run.
      * @return the number of restored nodes or {@code -1} if recovery is still
      *      ongoing by another process even when {@code waitUntil} time was
      *      reached.
      */
     private int recoverCandidates(final ClusterNodeInfoDocument nodeInfo,
                                   final long startTime,
-                                  final long waitUntil) {
+                                  final long waitUntil,
+                                  final String info) {
         ClusterNodeInfoDocument infoDoc = nodeInfo;
         int clusterId = infoDoc.getClusterId();
         for (;;) {
@@ -365,8 +360,8 @@
         // if we get here, the recovery lock was acquired successfully
         boolean success = false;
         try {
-            log.info("Recovering candidates modified after: [{}] for clusterId [{}]",
-                    Utils.timestampToString(startTime), clusterId);
+            log.info("Recovering candidates modified after: [{}] for clusterId [{}] [{}]",
+                    Utils.timestampToString(startTime), clusterId, info);
 
             Iterable<NodeDocument> suspects = missingLastRevUtil.getCandidates(startTime);
             try {
