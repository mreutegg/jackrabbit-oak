--- conflicted
+++ resolved
@@ -696,7 +696,23 @@
     }
 
     /**
-<<<<<<< HEAD
+     * Returns the given number instance as a {@code Long}.
+     *
+     * @param n a number or {@code null}.
+     * @return the number converted to a {@code Long} or {@code null}
+     *      if {@code n} is {@code null}.
+     */
+    public static Long asLong(@Nullable Number n) {
+        if (n == null) {
+            return null;
+        } else if (n instanceof Long) {
+            return (Long) n;
+        } else {
+            return n.longValue();
+        }
+    }
+
+    /**
      * Returns the minimum timestamp to use for a query for child documents that
      * have been modified between {@code fromRev} and {@code toRev}.
      *
@@ -724,21 +740,5 @@
             min = Math.min(r.getTimestamp(), min);
         }
         return min;
-=======
-     * Returns the given number instance as a {@code Long}.
-     *
-     * @param n a number or {@code null}.
-     * @return the number converted to a {@code Long} or {@code null}
-     *      if {@code n} is {@code null}.
-     */
-    public static Long asLong(@Nullable Number n) {
-        if (n == null) {
-            return null;
-        } else if (n instanceof Long) {
-            return (Long) n;
-        } else {
-            return n.longValue();
-        }
->>>>>>> 3d1014b7
     }
 }