--- conflicted
+++ resolved
@@ -19,11 +19,7 @@
 import static com.google.common.base.Preconditions.checkArgument;
 import static com.google.common.base.Preconditions.checkNotNull;
 
-<<<<<<< HEAD
-=======
-import java.util.Comparator;
 import java.util.HashSet;
->>>>>>> 6be9f36b
 import java.util.Iterator;
 import java.util.Map;
 import java.util.Set;
@@ -118,27 +114,16 @@
      *
      * @param conflictRevisions the revisions to become visible.
      */
-<<<<<<< HEAD
-    void suspendUntil(@Nonnull Revision r) {
-        Semaphore s = null;
-        synchronized (suspendedCommits) {
-            RevisionVector headRevision = context.getHeadRevision();
-            if (headRevision.isRevisionNewer(r)) {
-                s = new Semaphore(0);
-                suspendedCommits.put(s, r);
-=======
     void suspendUntilAll(@Nonnull Set<Revision> conflictRevisions) {
-        Comparator<Revision> comparator = context.getRevisionComparator();
         Semaphore s;
         int addedRevisions;
         synchronized (suspendedCommits) {
-            Revision headRevision = context.getHeadRevision();
+            RevisionVector headRevision = context.getHeadRevision();
             Set<Revision> afterHead = new HashSet<Revision>(conflictRevisions.size());
             for (Revision r : conflictRevisions) {
-                if (comparator.compare(r, headRevision) > 0) {
+                if (headRevision.isRevisionNewer(r)) {
                     afterHead.add(r);
                 }
->>>>>>> 6be9f36b
             }
 
             s = new Semaphore(0);
@@ -195,21 +180,11 @@
             if (suspendedCommits.isEmpty()) {
                 return;
             }
-<<<<<<< HEAD
             RevisionVector headRevision = context.getHeadRevision();
-            Iterator<Map.Entry<Semaphore, Revision>> it = suspendedCommits.entrySet().iterator();
-            while (it.hasNext()) {
-                Map.Entry<Semaphore, Revision> entry = it.next();
-                if (!headRevision.isRevisionNewer(entry.getValue())) {
-                    // visible from head revision
-                    Semaphore s = entry.getKey();
-=======
-            Revision headRevision = context.getHeadRevision();
             Iterator<SuspendedCommit> it = suspendedCommits.values().iterator();
             while (it.hasNext()) {
                 SuspendedCommit suspended = it.next();
-                if (suspended.removeRevisionsYoungerThan(headRevision) && suspended.revisions.isEmpty()) {
->>>>>>> 6be9f36b
+                if (suspended.removeRevisionsVisibleFrom(headRevision) && suspended.revisions.isEmpty()) {
                     it.remove();
                 }
             }
@@ -331,12 +306,11 @@
             this.revisions = revisions;
         }
 
-        private boolean removeRevisionsYoungerThan(Revision revision) {
-            Comparator<Revision> comparator = context.getRevisionComparator();
+        private boolean removeRevisionsVisibleFrom(RevisionVector revision) {
             Iterator<Revision> it = revisions.iterator();
             boolean removed = false;
             while (it.hasNext()) {
-                if (comparator.compare(it.next(), revision) <= 0) {
+                if (!revision.isRevisionNewer(it.next())) {
                     it.remove();
                     semaphore.release();
                     removed = true;
