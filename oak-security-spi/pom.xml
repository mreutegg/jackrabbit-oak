--- conflicted
+++ resolved
@@ -23,11 +23,7 @@
   <parent>
     <groupId>org.apache.jackrabbit</groupId>
     <artifactId>oak-parent</artifactId>
-<<<<<<< HEAD
     <version>1.8.4-SNAPSHOT</version>
-=======
-    <version>1.8.1.1-SNAPSHOT</version>
->>>>>>> ee0abbe7
     <relativePath>../oak-parent/pom.xml</relativePath>
   </parent>
 
