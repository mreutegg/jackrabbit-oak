--- conflicted
+++ resolved
@@ -23,11 +23,7 @@
     <parent>
         <groupId>org.apache.jackrabbit</groupId>
         <artifactId>oak-parent</artifactId>
-<<<<<<< HEAD
-        <version>1.1-SNAPSHOT</version>
-=======
         <version>1.0.0</version>
->>>>>>> b6b6f2bb
         <relativePath>../oak-parent/pom.xml</relativePath>
     </parent>
 
@@ -38,43 +34,8 @@
 
     <properties>
         <known.issues>
-<<<<<<< HEAD
-            org.apache.jackrabbit.core.query.FulltextQueryTest#testMultipleOrExpressions                   <!-- different ranking -->
-            org.apache.jackrabbit.core.query.FulltextQueryTest#testMultiByte                               <!-- wildcards with multi byte support -->
-            org.apache.jackrabbit.core.query.JoinTest#testJoinWithOR4                                      <!-- OAK-955 -->
-            org.apache.jackrabbit.core.query.JoinTest#testJoinWithOR5                                      <!-- OAK-955 -->
-            org.apache.jackrabbit.core.query.SQL2NodeLocalNameTest#testLowerLocalNameOrContains            <!-- OAK-957 -->
-            org.apache.jackrabbit.core.query.SQL2NodeLocalNameTest#testUpperLocalNameOrContains            <!-- OAK-957 -->
-            org.apache.jackrabbit.core.query.FnNameQueryTest#testLikeWithPrefix                            <!-- OAK-328 -->
-            org.apache.jackrabbit.core.query.ShareableNodeTest#testName                                    <!-- OAK-118 -->
-            org.apache.jackrabbit.core.query.ShareableNodeTest#testPathConstraint                          <!-- OAK-118 -->
-            org.apache.jackrabbit.core.query.SelectClauseTest#testSameNameSiblingSQL                       <!-- OAK-203 -->
-            org.apache.jackrabbit.core.query.ChildAxisQueryTest#testRelationQuery                          <!-- OAK-203 -->
-            org.apache.jackrabbit.core.query.ChildAxisQueryTest#testRelationQueryDeep                      <!-- OAK-203 -->
-            org.apache.jackrabbit.core.query.ChildAxisQueryTest#testMultiRelation                          <!-- OAK-203 -->
-            org.apache.jackrabbit.core.query.ChildAxisQueryTest#testLike                                   <!-- OAK-203 -->
-            org.apache.jackrabbit.core.query.ChildAxisQueryTest#testContains                               <!-- OAK-203 -->
-            org.apache.jackrabbit.core.query.ChildAxisQueryTest#testStarNameTest                           <!-- OAK-203 -->
-            org.apache.jackrabbit.core.query.ChildAxisQueryTest#testNotIsDescendantNodeQuery               <!-- OAK-203? -->
-            org.apache.jackrabbit.core.query.SQL2PathEscapingTest                                          <!-- ? -->
-            org.apache.jackrabbit.core.query.UpperLowerCaseQueryTest                                       <!-- ? -->
-            org.apache.jackrabbit.core.query.SimpleQueryTest                                               <!-- ? -->
-            org.apache.jackrabbit.core.query.XPathAxisTest                                                 <!-- ? -->
-            org.apache.jackrabbit.core.query.DerefTest                                                     <!-- ? -->
-            org.apache.jackrabbit.core.query.ParentNodeTest                                                <!-- ? -->
-            org.apache.jackrabbit.core.query.QueryResultTest                                               <!-- ? -->
-            org.apache.jackrabbit.core.query.ExcerptTest#testMoreTextDotsAtEnd                             <!-- OAK-318 -->
-            org.apache.jackrabbit.core.query.ExcerptTest#testMoreTextDotsAtStart                           <!-- OAK-318 -->
-            org.apache.jackrabbit.core.query.ExcerptTest#testMoreTextDotsAtStartAndEnd                     <!-- OAK-318 -->
-            org.apache.jackrabbit.core.query.ExcerptTest#testPunctuationStartsFragment                     <!-- OAK-318 -->
-            org.apache.jackrabbit.core.query.ExcerptTest#testPunctuationStartsFragmentEndsWithDots         <!-- OAK-318 -->
-            org.apache.jackrabbit.core.query.ExcerptTest#testPreferPhrase                                  <!-- OAK-318 -->
-            org.apache.jackrabbit.core.query.SQL2OuterJoinTest                                             <!-- ? -->
-            org.apache.jackrabbit.core.query.MixinTest                                                     <!-- ? -->
-=======
             org.apache.jackrabbit.core.query.FulltextQueryTest#testMultipleOrExpressions                    <!-- different ranking -->
             org.apache.jackrabbit.core.query.FulltextQueryTest#testMultiByte                                <!-- wildcards with multi byte support -->
->>>>>>> b6b6f2bb
         </known.issues>
     </properties>
 
