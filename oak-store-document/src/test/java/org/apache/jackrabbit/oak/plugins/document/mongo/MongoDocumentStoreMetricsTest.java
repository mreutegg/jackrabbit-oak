/*
 * Licensed to the Apache Software Foundation (ASF) under one or more
 * contributor license agreements.  See the NOTICE file distributed with
 * this work for additional information regarding copyright ownership.
 * The ASF licenses this file to You under the Apache License, Version 2.0
 * (the "License"); you may not use this file except in compliance with
 * the License.  You may obtain a copy of the License at
 *
 *      http://www.apache.org/licenses/LICENSE-2.0
 *
 * Unless required by applicable law or agreed to in writing, software
 * distributed under the License is distributed on an "AS IS" BASIS,
 * WITHOUT WARRANTIES OR CONDITIONS OF ANY KIND, either express or implied.
 * See the License for the specific language governing permissions and
 * limitations under the License.
 */
package org.apache.jackrabbit.oak.plugins.document.mongo;

import java.util.ArrayList;
import java.util.List;
import java.util.concurrent.Executors;
import java.util.concurrent.ScheduledExecutorService;
import java.util.concurrent.TimeUnit;

import org.apache.jackrabbit.oak.plugins.document.AbstractMongoConnectionTest;
import org.apache.jackrabbit.oak.plugins.document.Collection;
import org.apache.jackrabbit.oak.plugins.document.UpdateOp;
import org.apache.jackrabbit.oak.plugins.document.util.MongoConnection;
import org.apache.jackrabbit.oak.stats.DefaultStatisticsProvider;
import org.apache.jackrabbit.oak.stats.StatisticsProvider;
import org.junit.After;
import org.junit.Test;

import static org.apache.jackrabbit.oak.plugins.document.mongo.MongoDocumentNodeStoreBuilder.newMongoDocumentNodeStoreBuilder;
import static org.apache.jackrabbit.oak.stats.StatsOptions.METRICS_ONLY;
import static org.junit.Assert.assertEquals;
import static org.junit.Assert.assertTrue;
import static org.junit.Assume.assumeNotNull;

public class MongoDocumentStoreMetricsTest extends AbstractMongoConnectionTest {

    private ScheduledExecutorService executorService = Executors.newSingleThreadScheduledExecutor();

    private StatisticsProvider statsProvider = new DefaultStatisticsProvider(executorService);

    @After
    public void after() throws Exception {
        executorService.shutdown();
        executorService.awaitTermination(1, TimeUnit.SECONDS);
    }

    @Test
    public void updateCounters() {
        MongoConnection connection = connectionFactory.getConnection();
        assumeNotNull(connection);
        MongoDocumentStore store = new MongoDocumentStore(
<<<<<<< HEAD
                connection.getMongoClient(), connection.getDBName(),
                newMongoDocumentNodeStoreBuilder());
=======
                connection.getDB(), newMongoDocumentNodeStoreBuilder());
>>>>>>> 514485fc
        try {
            MongoDocumentStoreMetrics metrics = new MongoDocumentStoreMetrics(store, statsProvider);
            metrics.run();
            // document for root node
            assertEquals(1, getCount("MongoDB.nodes.count"));
            // one cluster node
            assertEquals(1, getCount("MongoDB.clusterNodes.count"));

            List<UpdateOp> updates = new ArrayList<>();
            for (int i = 0; i < 10; i++) {
                updates.add(new UpdateOp("id-" + i, true));
            }
            assertTrue(store.create(Collection.NODES, updates));

            metrics.run();
            assertEquals(11, getCount("MongoDB.nodes.count"));
        } finally {
            store.dispose();
        }
    }

    private long getCount(String name) {
        return statsProvider.getCounterStats(name, METRICS_ONLY).getCount();
    }
}<|MERGE_RESOLUTION|>--- conflicted
+++ resolved
@@ -16,6 +16,12 @@
  */
 package org.apache.jackrabbit.oak.plugins.document.mongo;
 
+import static org.apache.jackrabbit.oak.plugins.document.mongo.MongoDocumentNodeStoreBuilder.newMongoDocumentNodeStoreBuilder;
+import static org.apache.jackrabbit.oak.stats.StatsOptions.METRICS_ONLY;
+import static org.junit.Assert.assertEquals;
+import static org.junit.Assert.assertTrue;
+import static org.junit.Assume.assumeNotNull;
+
 import java.util.ArrayList;
 import java.util.List;
 import java.util.concurrent.Executors;
@@ -30,12 +36,6 @@
 import org.apache.jackrabbit.oak.stats.StatisticsProvider;
 import org.junit.After;
 import org.junit.Test;
-
-import static org.apache.jackrabbit.oak.plugins.document.mongo.MongoDocumentNodeStoreBuilder.newMongoDocumentNodeStoreBuilder;
-import static org.apache.jackrabbit.oak.stats.StatsOptions.METRICS_ONLY;
-import static org.junit.Assert.assertEquals;
-import static org.junit.Assert.assertTrue;
-import static org.junit.Assume.assumeNotNull;
 
 public class MongoDocumentStoreMetricsTest extends AbstractMongoConnectionTest {
 
@@ -54,12 +54,8 @@
         MongoConnection connection = connectionFactory.getConnection();
         assumeNotNull(connection);
         MongoDocumentStore store = new MongoDocumentStore(
-<<<<<<< HEAD
                 connection.getMongoClient(), connection.getDBName(),
                 newMongoDocumentNodeStoreBuilder());
-=======
-                connection.getDB(), newMongoDocumentNodeStoreBuilder());
->>>>>>> 514485fc
         try {
             MongoDocumentStoreMetrics metrics = new MongoDocumentStoreMetrics(store, statsProvider);
             metrics.run();
