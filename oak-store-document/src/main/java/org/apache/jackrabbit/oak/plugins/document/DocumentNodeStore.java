--- conflicted
+++ resolved
@@ -3297,36 +3297,4 @@
     int getUpdateLimit() {
         return updateLimit;
     }
-<<<<<<< HEAD
-
-    // HttpBlobProvider
-    @Nullable
-    @Override
-    public HttpBlobUpload initiateHttpUpload(long maxUploadSizeInBytes, int maxNumberOfUrls)
-            throws IllegalHttpUploadArgumentsException {
-        if (blobStore instanceof HttpBlobProvider) {
-            return ((HttpBlobProvider) blobStore).initiateHttpUpload(maxUploadSizeInBytes, maxNumberOfUrls);
-        }
-        return null;
-    }
-
-    @Nullable
-    @Override
-    public Blob completeHttpUpload(String uploadToken) {
-        if (blobStore instanceof HttpBlobProvider) {
-            return ((HttpBlobProvider) blobStore).completeHttpUpload(uploadToken);
-        }
-        return null;
-    }
-
-    @Nullable
-    @Override
-    public URL getHttpDownloadURL(Blob blob) {
-        if (blobStore instanceof HttpBlobProvider) {
-            return ((HttpBlobProvider) blobStore).getHttpDownloadURL(blob);
-        }
-        return null;
-    }
-=======
->>>>>>> 432b8543
 }